defmodule Phoenix.Transports.LongPoller.Supervisor do
  @moduledoc false
  use Supervisor

  def start_link do
    Supervisor.start_link(__MODULE__, [], name: __MODULE__)
  end

  def init([]) do
    children = [
      worker(Phoenix.Transports.LongPoller.Server, [], restart: :transient)
    ]
    supervise(children, strategy: :simple_one_for_one)
  end
end

defmodule Phoenix.Transports.LongPoller.Server do
  use GenServer

  @moduledoc false

  alias Phoenix.Channel.Transport
  alias Phoenix.Transports.LongPoller
  alias Phoenix.PubSub

  @doc """
  Starts the Server.

    * `router` - The router module, ie. `MyApp.Router`
    * `window_ms` - The longpoll session timeout, in milliseconds

  If the server receives no message within `window_ms`, it terminates and
  clients are responsible for opening a new session.
  """
<<<<<<< HEAD
  def start_link(router, window_ms, priv_topic, pubsub_server, conn) do
    GenServer.start_link(__MODULE__, [router, window_ms, priv_topic, pubsub_server, conn])
  end

  @doc false
  def init([router, window_ms, priv_topic, pubsub_server, conn]) do
=======
  def start_link(router, window_ms, priv_topic, endpoint) do
    GenServer.start_link(__MODULE__, [router, window_ms, priv_topic, endpoint])
  end

  @doc false
  def init([router, window_ms, priv_topic, endpoint]) do
>>>>>>> 3373865f
    Process.flag(:trap_exit, true)

    state = %{buffer: [],
              router: router,
              sockets: HashDict.new,
              sockets_inverse: HashDict.new,
              window_ms: trunc(window_ms * 1.5),
              endpoint: endpoint,
              pubsub_server: Process.whereis(endpoint.__pubsub_server__()),
              priv_topic: priv_topic,
<<<<<<< HEAD
              client_ref: nil,
              conn: conn}
=======
              last_client_poll: now_ms(),
              client_ref: nil}
>>>>>>> 3373865f

    :ok = PubSub.subscribe(state.pubsub_server, self, state.priv_topic, link: true)
    :timer.send_interval(state.window_ms, :shutdown_if_inactive)

    {:ok, state}
  end

  @doc """
  Stops the server
  """
  def handle_call(:stop, _from, state), do: {:stop, :shutdown, :ok, state}

  @doc """
  Dispatches client `%Phoenix.Socket.Messages{}` back through Transport layer.
  """
<<<<<<< HEAD
  def handle_info({:dispatch, message, ref}, state) do
    message
    |> Transport.dispatch(state.conn, state.sockets, self, state.router, state.pubsub_server, LongPoller)
=======
  def handle_info({:dispatch, msg, ref}, state) do
    msg
    |> Transport.dispatch(state.sockets, self, state.router, state.endpoint, LongPoller)
>>>>>>> 3373865f
    |> case do
      {:ok, socket_pid} ->
        :ok = broadcast_from(state, {:ok, :dispatch, ref})

        new_state = %{state | sockets: HashDict.put(state.sockets, msg.topic, socket_pid),
                              sockets_inverse: HashDict.put(state.sockets_inverse, socket_pid, msg.topic)}
        {:noreply, new_state}
      :ok ->
        :ok = broadcast_from(state, {:ok, :dispatch, ref})
        {:noreply, state}
      {:error, reason} ->
        :ok = broadcast_from(state, {:error, :dispatch, reason, ref})
        {:noreply, state}
      :ignore ->
        :ok = broadcast_from(state, {:error, :dispatch, :ignore, ref})
        {:noreply, state}
    end
  end

  @doc """
  Forwards replied/broadcasted `%Phoenix.Socket.Message{}`s from Channels back to client.
  """
  def handle_info({:socket_push, msg}, state) do
    publish_reply(msg, state)
  end

  @doc """
  Crash if pubsub adapter goes down
  """
  def handle_info({:EXIT, pub_pid, :shutdown}, %{pubsub_server: pub_pid} = state) do
    {:stop, :pubsub_server_terminated, state}
  end

  @doc """
  Trap channel process exits and notify client of close or error events

  `:normal` exits and shutdowns indicate the channel shutdown gracefully from
   return. Any other exit reason is treated as an error.
  """
  def handle_info({:EXIT, socket_pid, reason}, state) do
    case HashDict.get(state.sockets_inverse, socket_pid) do
      nil   -> {:noreply, state}
      topic ->
        new_state = %{state | sockets: HashDict.delete(state.sockets, topic),
                              sockets_inverse: HashDict.delete(state.sockets_inverse, socket_pid)}
        case reason do
          :normal ->
            publish_reply(Transport.chan_close_message(topic), new_state)
          {:shutdown, _} ->
            publish_reply(Transport.chan_close_message(topic), new_state)
          _other ->
            publish_reply(Transport.chan_error_message(topic), new_state)
        end
    end
  end

  def handle_info({:subscribe, ref}, state) do
    :ok = broadcast_from(state, {:ok, :subscribe, ref})

    {:noreply, state}
  end

  def handle_info({:flush, ref}, state) do
    if Enum.any?(state.buffer) do
      :ok = broadcast_from(state, {:messages, Enum.reverse(state.buffer), ref})
    end
    {:noreply, %{state | client_ref: ref, last_client_poll: now_ms()}}
  end

  # TODO: %Messages{}'s need unique ids so we can properly ack them
  @doc """
  Handles acknowledged messages from client and removes from buffer.
  `:ack` calls to the server also represent the client listener
  closing for repoll.
  """
  def handle_info({:ack, msg_count, ref}, state) do
    buffer = Enum.drop(state.buffer, -msg_count)
    :ok = broadcast_from(state, {:ok, :ack, ref})

    {:noreply, %{state | buffer: buffer}}
  end

  def handle_info(:shutdown_if_inactive, state) do
    if now_ms() - state.last_client_poll > state.window_ms do
      {:stop, :normal, state}
    else
      {:noreply, state}
    end
  end

  def terminate(_reason, _state) do
    :ok
  end

  defp broadcast_from(state, msg) do
    PubSub.broadcast_from(state.pubsub_server, self, state.priv_topic, msg)
  end

  defp publish_reply(msg, state) do
    buffer = [msg | state.buffer]
    if state.client_ref do
      :ok = broadcast_from(state, {:messages, Enum.reverse(buffer), state.client_ref})
    end

    {:noreply, %{state | buffer: buffer}}
  end

  defp time_to_ms({mega, sec, micro}),
    do: ((((mega * 1000000) + sec) * 1000000) + micro) / 1000 |> trunc()
  defp now_ms, do: :os.timestamp() |> time_to_ms()
end<|MERGE_RESOLUTION|>--- conflicted
+++ resolved
@@ -32,21 +32,12 @@
   If the server receives no message within `window_ms`, it terminates and
   clients are responsible for opening a new session.
   """
-<<<<<<< HEAD
-  def start_link(router, window_ms, priv_topic, pubsub_server, conn) do
-    GenServer.start_link(__MODULE__, [router, window_ms, priv_topic, pubsub_server, conn])
+  def start_link(router, window_ms, priv_topic, endpoint, conn) do
+    GenServer.start_link(__MODULE__, [router, window_ms, priv_topic, endpoint, conn])
   end
 
   @doc false
-  def init([router, window_ms, priv_topic, pubsub_server, conn]) do
-=======
-  def start_link(router, window_ms, priv_topic, endpoint) do
-    GenServer.start_link(__MODULE__, [router, window_ms, priv_topic, endpoint])
-  end
-
-  @doc false
-  def init([router, window_ms, priv_topic, endpoint]) do
->>>>>>> 3373865f
+  def init([router, window_ms, priv_topic, endpoint, conn]) do
     Process.flag(:trap_exit, true)
 
     state = %{buffer: [],
@@ -57,13 +48,8 @@
               endpoint: endpoint,
               pubsub_server: Process.whereis(endpoint.__pubsub_server__()),
               priv_topic: priv_topic,
-<<<<<<< HEAD
-              client_ref: nil,
-              conn: conn}
-=======
               last_client_poll: now_ms(),
               client_ref: nil}
->>>>>>> 3373865f
 
     :ok = PubSub.subscribe(state.pubsub_server, self, state.priv_topic, link: true)
     :timer.send_interval(state.window_ms, :shutdown_if_inactive)
@@ -79,15 +65,9 @@
   @doc """
   Dispatches client `%Phoenix.Socket.Messages{}` back through Transport layer.
   """
-<<<<<<< HEAD
-  def handle_info({:dispatch, message, ref}, state) do
-    message
-    |> Transport.dispatch(state.conn, state.sockets, self, state.router, state.pubsub_server, LongPoller)
-=======
   def handle_info({:dispatch, msg, ref}, state) do
     msg
-    |> Transport.dispatch(state.sockets, self, state.router, state.endpoint, LongPoller)
->>>>>>> 3373865f
+    |> Transport.dispatch(state.conn, state.sockets, self, state.router, state.endpoint, LongPoller)
     |> case do
       {:ok, socket_pid} ->
         :ok = broadcast_from(state, {:ok, :dispatch, ref})
