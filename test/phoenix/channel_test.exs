defmodule Phoenix.ChannelTest do
  use ExUnit.Case, async: true

  alias Phoenix.PubSub
  alias Phoenix.Channel
  alias Phoenix.Socket
  alias Phoenix.Socket.Message
  alias Phoenix.Channel.Transport
  alias Phoenix.Channel.Transport.InvalidReturn
  alias Phoenix.Transports.WebSocket
  alias Phoenix.Transports.LongPoller

  defmodule BlankChannel do
    use Phoenix.Channel
    def join(_topic, _msg, socket), do: {:ok, socket}

    def handle_in(_event, _msg, socket) do
      {:ok, socket}
    end
  end

  defmodule MyChannel do
    use Phoenix.Channel
    def join(topic, msg, socket) do
      send socket.pid, {:join, topic}
      msg.(socket)
    end
    def leave(_msg, socket) do
      send socket.pid, :leave_triggered
      if on_leave = Process.get(:leave) do
        on_leave.(socket)
      else
        {:ok, socket}
      end
    end

    def handle_in("some:event", _msg, socket) do
      send socket.pid, {:handle_in, socket.topic}
      {:ok, socket}
    end
    def handle_in("boom", msg, socket), do: msg.(socket)
    def handle_in("put", dict, socket) do
      {:ok, Enum.reduce(dict, socket, fn {k, v}, sock -> Socket.assign(sock, k, v) end)}
    end
    def handle_in("get", %{"key" => key}, socket) do
      send socket.pid, socket.assigns[key]
      {:ok, socket}
    end
    def handle_in("should:be:going", _msg, socket) do
      {:leave, socket}
    end

    def handle_out("some:broadcast", _msg, socket) do
      send socket.pid, :handle_out
      {:ok, socket}
    end
    def handle_out("everyone:leave", _msg, socket) do
      send socket.pid, :everyone_leaving
      {:leave, socket}
    end
    def handle_out(event, message, socket) do
      reply(socket, event, message)
    end
  end

  defmodule Router do
    use Phoenix.Router

    socket "/ws" do
      channel "topic1:*", MyChannel
      channel "baretopic", MyChannel
      channel "wsonly:*", MyChannel, via: [WebSocket]
      channel "lponly:*", MyChannel, via: [LongPoller]
    end

    socket "/ws2", Phoenix.ChannelTest, via: [WebSocket] do
      channel "topic2:*", Elixir.MyChannel
      channel "topic2-override:*", Elixir.MyChannel, via: [LongPoller]
    end

    socket "/ws3", alias: Phoenix.ChannelTest do
      channel "topic3:*", Elixir.MyChannel
    end
  end

  def new_socket do
    %Socket{pid: self,
            router: Router,
            topic: "topic1:subtopic",
            assigns: []}
  end

  def join_message(func) do
    %Message{topic: "topic1:subtopic",
             event: "join",
             payload: func}
  end

  setup do
    Logger.disable(self())
    :ok
  end

  test "#subscribe/unsubscribe's socket to/from topic" do
    socket = Socket.put_current_topic(new_socket, "top:subtop")

    assert PubSub.subscribe(socket.pid, "top:subtop")
    assert PubSub.subscribers("top:subtop") == [socket.pid]
    assert PubSub.unsubscribe(socket.pid, "top:subtop")
    assert PubSub.subscribers("top:subtop") == []
  end

  test "#broadcast broadcasts global message on topic" do
    PubSub.create("top:subtop")
    socket = Socket.put_current_topic(new_socket, "top:subtop")

    assert Channel.broadcast(socket, "event", %{foo: "bar"})
  end

  test "#broadcast raises friendly error when message arg isn't a Map" do
    message = "Message argument must be a map"
    assert_raise RuntimeError, message, fn ->
      Channel.broadcast("topic:subtopic", "event", bar: "foo", foo: "bar")
    end
  end

  test "#broadcast_from broadcasts message on topic, skipping publisher" do
    PubSub.create("top:subtop")
    socket = new_socket |> Socket.put_current_topic("top:subtop")
    PubSub.subscribe(socket.pid, "top:subtop")

    assert Channel.broadcast_from(socket, "event", %{payload: "hello"})
    refute Enum.any?(Process.info(self)[:messages], &match?(%Message{}, &1))
  end

  test "#broadcast_from raises friendly error when message arg isn't a Map" do
    socket = Socket.put_current_topic(new_socket, "top:subtop")
    message = "Message argument must be a map"
    assert_raise RuntimeError, message, fn ->
      Channel.broadcast_from(socket, "event", bar: "foo", foo: "bar")
    end
  end

  test "#broadcast_from/4 raises friendly error when message arg isn't a Map" do
    message = "Message argument must be a map"
    assert_raise RuntimeError, message, fn ->
      Channel.broadcast_from(self, "topic:subtopic", "event", bar: "foo")
    end
  end

  test "#reply sends response to socket" do
    socket = Socket.put_current_topic(new_socket, "top:subtop")
    assert Channel.reply(socket, "event", %{payload: "hello"})

    assert Enum.any?(Process.info(self)[:messages], &match?({:socket_reply, %Message{}}, &1))
    assert_received {:socket_reply, %Message{
      topic: "top:subtop",
      event: "event",
      payload: %{payload: "hello"}
    }}
  end

  test "#reply raises friendly error when message arg isn't a Map" do
    socket = Socket.put_current_topic(new_socket, "top:subtop")
    message = "Message argument must be a map"
    assert_raise RuntimeError, message, fn ->
      Channel.reply(socket, "event", foo: "bar", bar: "foo")
    end
  end

  test "Default #leave is generated as a noop" do
    assert {:ok, %Socket{}} = BlankChannel.leave(%{}, new_socket)
  end

  test "#leave can be overridden" do
    Process.put(:leave, fn _ -> :overridden end)
    assert MyChannel.leave(%{}, new_socket) == :overridden
  end

  test "handle_in and handle_out callbacks can return {:leave, socket} to leave channel" do
    # join
    join = fn ->
      message = join_message(fn socket -> {:ok, socket} end)
      PubSub.create("topic1:subtopic")
      assert PubSub.subscribers("topic1:subtopic") == []
      Transport.dispatch(message, HashDict.new, self, Router, WebSocket)
    end

    # incoming leave
    {:ok, sockets} = join.()
    assert HashDict.get(sockets, "topic1:subtopic")
    assert PubSub.subscribers("topic1:subtopic") == [self]
    # send message that returns {:leave, socket} now that we've joined
    message = %Message{topic: "topic1:subtopic",
                       event: "should:be:going",
                       payload: %{}}
    {:ok, socks} = Transport.dispatch(message, sockets, self, Router, WebSocket)
    refute HashDict.get(socks, "topic1:subtopic")
    assert socks == HashDict.new
    assert PubSub.subscribers("topic1:subtopic") == []
    assert_received :leave_triggered

    # outgoing leave
    {:ok, sockets} = join.()
    assert HashDict.get(sockets, "topic1:subtopic")
    assert PubSub.subscribers("topic1:subtopic") == [self]
    # send broadcast that returns {:leave, socket} now that we've joined
    msg = %Message{event: "everyone:leave", topic: "topic1:subtopic", payload: %{}}
    {:ok, sockets} = Transport.dispatch_broadcast(sockets, msg)
    refute HashDict.get(sockets, "topic1:subtopic")
    assert sockets == HashDict.new
    assert PubSub.subscribers("topic1:subtopic") == []
    assert_received :everyone_leaving
    assert_received :leave_triggered
  end

  test "successful join authorizes and subscribes socket to topic" do
    message = join_message(fn socket -> {:ok, socket} end)

    PubSub.create("topic1:subtopic")
    assert PubSub.subscribers("topic1:subtopic") == []
    {:ok, sockets} = Transport.dispatch(message, HashDict.new, self, Router, WebSocket)
    socket = HashDict.get(sockets, "topic1:subtopic")
    assert socket
    assert Socket.authorized?(socket, "topic1:subtopic")
    assert PubSub.subscribers("topic1:subtopic") == [socket.pid]
    assert PubSub.subscribers("topic1:subtopic") == [self]
  end

  test "unsuccessful join denies socket access to topic" do
    message = join_message(fn socket -> {:error, :unauthenticated, socket} end)

    PubSub.create("topic1:subtopic")
    assert PubSub.subscribers("topic1:subtopic") == []
    {:error, :unauthenticated, sockets} = Transport.dispatch(message, HashDict.new, self, Router, WebSocket)
    refute HashDict.get(sockets, "topic1:subtopic")
    refute PubSub.subscribers("topic1:subtopic") == [self]
  end

  test "#leave is called when the socket conn closes, and is unsubscribed" do
    message = join_message(fn socket -> {:ok, socket} end)

    PubSub.create("topic1:subtopic")
    {:ok, sockets} = Transport.dispatch(message, HashDict.new, self, Router, WebSocket)
    assert PubSub.subscribers("topic1:subtopic") == [self]
    Process.put(:leave, fn socket -> {:ok, socket} end)
    Transport.dispatch_leave(sockets, :reason)
    assert PubSub.subscribers("topic1:subtopic") == []
  end

  test "#join raise InvalidReturn exception when return type invalid" do
    message = join_message(fn _socket -> :badreturn end)

    assert_raise InvalidReturn, fn ->
      Transport.dispatch(message, HashDict.new, self, Router, WebSocket)
    end
  end

  test "#leave raise InvalidReturn exception when return type invalid" do
    message = join_message(fn socket -> {:ok, socket} end)

    PubSub.create("topic1:subtopic")
    {:ok, sockets} = Transport.dispatch(message, HashDict.new, self, Router, WebSocket)
    sock = HashDict.get(sockets, "topic1:subtopic")
    assert Socket.authorized?(sock, "topic1:subtopic")
    Process.put(:leave, fn _ -> :badreturn end)
    assert_raise InvalidReturn, fn ->
      Transport.dispatch_leave(sockets, :reason)
    end
  end

  test "#event raises InvalidReturn exception when return type is invalid" do
    message = join_message(fn socket -> {:ok, socket} end)

    {:ok, sockets} = Transport.dispatch(message, HashDict.new, self, Router, WebSocket)
    sock = HashDict.get(sockets, "topic1:subtopic")
    assert Socket.authorized?(sock, "topic1:subtopic")
    message = %Message{topic: "topic1:subtopic",
                       event: "boom",
                       payload: fn _socket -> :badreturn end}

    assert_raise InvalidReturn, fn ->
      Transport.dispatch(message, sockets, self, Router, WebSocket)
    end
  end

  test "returns heartbeat message when received, and does not store socket" do
    msg = %Message{topic: "phoenix", event: "heartbeat", payload: fn _socket -> :badreturn end}

    assert {:ok, sockets} = Transport.dispatch(msg, HashDict.new, self, Router, WebSocket)
    assert_received {:socket_reply, %Message{topic: "phoenix", event: "heartbeat"}}
    assert sockets == HashDict.new
  end

  test "Socket state can be put and retrieved" do
    {:ok, socket} = MyChannel.handle_in("put", %{val: 123}, new_socket)
    {:ok, _socket} = MyChannel.handle_in("get", %{"key" => :val}, socket)
    assert_received 123
  end

  test "handle_out/3 can be overidden for custom broadcast handling" do
    message = join_message(fn socket -> {:ok, socket} end)

    {:ok, sockets} = Transport.dispatch(message, HashDict.new, self, Router, WebSocket)
    {:ok, sockets} = Transport.dispatch(message, sockets, self, Router, WebSocket)
    Transport.dispatch_broadcast(sockets, %Message{event: "some:broadcast",
                                                   topic: "topic1:subtopic",
                                                   payload: "hello"})
    assert_received :handle_out
  end

  test "join/3 and handle_in/3 match splat topics" do
    message = %Message{topic: "topic1:somesubtopic",
                       event: "join",
                       payload: fn socket -> {:ok, socket} end}
    {:ok, sockets} = Transport.dispatch(message, HashDict.new, self, Router, WebSocket)
    assert_received {:join, "topic1:somesubtopic"}

    message = %Message{topic: "topic1",
                       event: "join",
                       payload: fn socket -> {:ok, socket} end}
<<<<<<< HEAD
    {:ok, sockets} = Transport.dispatch(message, sockets, self, Router, WebSocket)
    assert_received {:join, "topic1"}
=======
    {:error, :bad_transport_match, _sockets} = Transport.dispatch(message, sockets, self, Router, WebSocket)
    refute_received {:join, "topic1"}
>>>>>>> f0969ec8

    message = %Message{topic: "topic1:somesubtopic",
                       event: "some:event",
                       payload: fn socket -> {:ok, socket} end}
    Transport.dispatch(message, sockets, self, Router, WebSocket)
    assert_received {:handle_in, "topic1:somesubtopic"}

    message = %Message{topic: "topic1",
                       event: "some:event",
                       payload: fn socket -> {:ok, socket} end}
    Transport.dispatch(message, sockets, self, Router, WebSocket)
    refute_received {:handle_in, "topic1:somesubtopic"}
  end

  test "join/3 and handle_in/3 match bare topics" do
    message = %Message{topic: "baretopic",
                       event: "join",
                       payload: fn socket -> {:ok, socket} end}
    {:ok, sockets} = Transport.dispatch(message, HashDict.new, self, Router, WebSocket)
    assert_received {:join, "baretopic"}

    message = %Message{topic: "baretopic:sub",
                       event: "join",
                       payload: fn socket -> {:ok, socket} end}
    {:error, :bad_transport_match, _sockets} = Transport.dispatch(message, sockets, self, Router, WebSocket)
    refute_received {:join, "baretopic:sub"}

    message = %Message{topic: "baretopic",
                       event: "some:event",
                       payload: fn socket -> {:ok, socket} end}
    Transport.dispatch(message, sockets, self, Router, WebSocket)
    assert_received {:handle_in, "baretopic"}

    message = %Message{topic: "baretopic:sub",
                       event: "some:event",
                       payload: fn socket -> {:ok, socket} end}
    Transport.dispatch(message, sockets, self, Router, WebSocket)
    refute_received {:handle_in, "baretopic:sub"}
  end

  test "channel `via:` option filters messages by transport" do
    # via WS
    message = %Message{topic: "wsonly:somesubtopic",
                       event: "join",
                       payload: fn socket -> {:ok, socket} end}
    {:ok, _sockets} = Transport.dispatch(message, HashDict.new, self, Router, WebSocket)
    assert_received {:join, "wsonly:somesubtopic"}

    {:error, :bad_transport_match, _sockets} = Transport.dispatch(message, HashDict.new, self, Router, LongPoller)
    refute_received {:join, "wsonly:somesubtopic"}

    # via LP
    message = %Message{topic: "lponly:somesubtopic",
                       event: "join",
                       payload: fn socket -> {:ok, socket} end}
    {:ok, _sockets} = Transport.dispatch(message, HashDict.new, self, Router, LongPoller)
    assert_received {:join, "lponly:somesubtopic"}

    {:error, :bad_transport_match, _sockets} = Transport.dispatch(message, HashDict.new, self, Router, WebSocket)
    refute_received {:join, "lponly:somesubtopic"}
  end

  test "unmatched channel message returns {:error, :bad_transport_match, sockets}" do
    message = %Message{topic: "ensurebadmatch:somesubtopic",
                       event: "join",
                       payload: fn socket -> {:ok, socket} end}
    assert {:error, :bad_transport_match, _sockets} =
    Transport.dispatch(message, HashDict.new, self, Router, WebSocket)
    refute_received {:join, "ensurebadmatch:somesubtopic"}
  end

  test "socket/3 with alias option" do
    message = %Message{topic: "topic2:somesubtopic",
                       event: "join",
                       payload: fn socket -> {:ok, socket} end}
    {:ok, _sockets} = Transport.dispatch(message, HashDict.new, self, Router, WebSocket)
    assert_received {:join, "topic2:somesubtopic"}
  end

  test "socket/3 with alias applies :alias option" do
    message = %Message{topic: "topic3:somesubtopic",
                       event: "join",
                       payload: fn socket -> {:ok, socket} end}
    {:ok, _sockets} = Transport.dispatch(message, HashDict.new, self, Router, WebSocket)
    assert_received {:join, "topic3:somesubtopic"}
  end

  test "socket/3 with via applies overridable transport filters to all channels" do
    message = %Message{topic: "topic2:somesubtopic",
                       event: "join",
                       payload: fn socket -> {:ok, socket} end}
    assert {:error, :bad_transport_match, sockets} =
      Transport.dispatch(message, HashDict.new, self, Router, LongPoller)
    refute_received {:join, "topic2:somesubtopic"}

    message = %Message{topic: "topic2-override:somesubtopic",
                       event: "join",
                       payload: fn socket -> {:ok, socket} end}
    assert {:ok, _sockets} = Transport.dispatch(message, sockets, self, Router, LongPoller)
    assert_received {:join, "topic2-override:somesubtopic"}
<<<<<<< HEAD
    assert {:ok, _sockets} = Transport.dispatch(message, sockets, self, Router, WebSocket)
    assert_received {:join, "topic2-override:somesubtopic"}
=======
    assert {:error, :bad_transport_match, _sockets} =
      Transport.dispatch(message, sockets, self, Router, WebSocket)
    refute_received {:join, "topic2-override:somesubtopic"}
>>>>>>> f0969ec8
  end
end<|MERGE_RESOLUTION|>--- conflicted
+++ resolved
@@ -319,13 +319,8 @@
     message = %Message{topic: "topic1",
                        event: "join",
                        payload: fn socket -> {:ok, socket} end}
-<<<<<<< HEAD
     {:ok, sockets} = Transport.dispatch(message, sockets, self, Router, WebSocket)
     assert_received {:join, "topic1"}
-=======
-    {:error, :bad_transport_match, _sockets} = Transport.dispatch(message, sockets, self, Router, WebSocket)
-    refute_received {:join, "topic1"}
->>>>>>> f0969ec8
 
     message = %Message{topic: "topic1:somesubtopic",
                        event: "some:event",
@@ -426,13 +421,7 @@
                        payload: fn socket -> {:ok, socket} end}
     assert {:ok, _sockets} = Transport.dispatch(message, sockets, self, Router, LongPoller)
     assert_received {:join, "topic2-override:somesubtopic"}
-<<<<<<< HEAD
     assert {:ok, _sockets} = Transport.dispatch(message, sockets, self, Router, WebSocket)
     assert_received {:join, "topic2-override:somesubtopic"}
-=======
-    assert {:error, :bad_transport_match, _sockets} =
-      Transport.dispatch(message, sockets, self, Router, WebSocket)
-    refute_received {:join, "topic2-override:somesubtopic"}
->>>>>>> f0969ec8
   end
 end